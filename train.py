import utils

utils.set_os_vars()

import os
from typing import Any, Callable, Dict, List, Optional, Tuple, Union
import wandb

from omegaconf import DictConfig, OmegaConf
import hydra

import torch
from torch import multiprocessing
import torch.distributed as dist

from stable_baselines3.common.callbacks import CallbackList

<<<<<<< HEAD
# import regular stable_baseline3 sac
from sb3_sac.custom_sac import CustomSAC as SAC
=======
from sb3_sac import SAC, VLM_SAC
>>>>>>> 71daacaf
from stable_baselines3.sac.policies import MultiInputPolicy

from sbx.common.make_vec_env import make_vec_env
from sbx.common.subproc_vec_env import SubprocVecEnv

import gymnasium as gym

from loguru import logger

import multiprocess
from envs.base import get_make_env
from vlm_reward.reward_main import load_reward_model, dist_worker_compute_reward
<<<<<<< HEAD
from sbx.common.callbacks import VideoRecorderCallback, WandbCallback, JointBasedSeqRewardCallback
=======
from sbx.common.callbacks import VideoRecorderCallback, WandbCallback, OTRewardCallback, VLMRewardCallback
>>>>>>> 71daacaf
    

def primary_worker(cfg: DictConfig, stop_event: Optional[multiprocessing.Event] = None):
    """
    This defines the main worker that will be used for training the agent

    Parameters:
        cfg: DictConfig
            - The hydra config object
        stop_event: multiprocessing.Event
            The event to signal the workers to stop
    """
    # Save logging also into a file
    logger.add(os.path.join(cfg.logging.run_path, "logs.txt"), enqueue=True)

    # Initialize the environment
    use_vlm_for_reward = utils.use_vlm_for_reward(cfg)

    logger.info(f"using_vlm_for_reward={use_vlm_for_reward}")

    make_env_kwargs = utils.get_make_env_kwargs(cfg)

    logger.info(f"Creating environment={cfg.env.name} instances with {make_env_kwargs=}")

    make_env_fn = get_make_env(cfg.env.name, **make_env_kwargs)
    training_env = make_vec_env(
        make_env_fn,
        n_envs=cfg.compute.n_cpu_workers,
        seed=cfg.seed,
        vec_env_cls=SubprocVecEnv,
        use_gpu_ids=list(range(cfg.compute.n_gpu_workers)),
        vec_env_kwargs=dict(render_dim=(cfg.env.render_dim[0], cfg.env.render_dim[1], 3)),
    )

    logger.info("Creating the learner...")

    assert cfg.rl_algo.name == "sb3_sac", "Only StableBaseline3 SAC is supported for now"
    # Train a model from scatch
<<<<<<< HEAD

    # TODO: Write the stablebaseline3 SAC model for VLM reward
    assert cfg.rl_algo.name == "sb3_sac", "Only StableBaseline3 SAC is supported for now"
    model = SAC(
=======
    sac_class = VLM_SAC if use_vlm_for_reward else SAC
    model = sac_class(
>>>>>>> 71daacaf
        MultiInputPolicy if isinstance(training_env.observation_space, gym.spaces.Dict) else "MlpPolicy",
        training_env,
        learning_rate=cfg.rl_algo.lr,
        buffer_size=1_000_000,
        learning_starts=5000,
        batch_size=256,
        tau=cfg.rl_algo.tau,
        gamma=0.99,
        train_freq=(cfg.env.episode_length, "step"),
        gradient_steps=cfg.env.episode_length,
        stats_window_size=1,  # don't smooth the episode return stats over time
        tensorboard_log=os.path.join(cfg.logging.run_path, "tensorboard"),
        policy_kwargs=dict({
            'activation_fn': torch.nn.ReLU,
            'net_arch': dict(cfg.rl_algo.net_arch),
            'n_critics': cfg.rl_algo.n_critics,
        }),
        verbose=0,
        seed=cfg.seed,
<<<<<<< HEAD
=======
        ### VLM_SAC specific reward (SAC will ignore this)
        inference_only=False,
        reward_model_config = OmegaConf.to_container(cfg.reward_model, resolve=True, throw_on_missing=True) if use_vlm_for_reward else None,
        n_cpu_workers = cfg.compute.n_cpu_workers,
        n_gpu_workers = cfg.compute.n_gpu_workers,
        episode_length = cfg.env.episode_length,
        render_dim = cfg.env.render_dim,
        add_to_gt_rewards = cfg.reward_model.add_to_gt_rewards,
        
>>>>>>> 71daacaf
    )

    # TODO: Not sure if .load() is better than .set_parameters()
    if cfg.model_base_path:
        existing_checkpoint_path = os.path.join(cfg.model_base_path, cfg.model_checkpoint)
        logger.info(f"Loading parameters from checkpoint: {existing_checkpoint_path}")
        model.set_parameters(existing_checkpoint_path)
    logger.debug(f"Created the learned and initialized if needed: allocated={round(torch.cuda.memory_allocated(0)/1024**3,1)}, cached={round(torch.cuda.memory_reserved(0)/1024**3,1)}")
    
    with wandb.init(
        project=cfg.logging.wandb_project,
        name=cfg.logging.run_name,
        tags=cfg.logging.wandb_tags,
        sync_tensorboard=True,
        config=OmegaConf.to_container(cfg, resolve=True, throw_on_missing=True),
        mode=cfg.logging.wandb_mode,
        monitor_gym=True,  # auto-upload the videos of agents playing the game
    ) as wandb_run:
        # Make an alias for the wandb in the run_path
        if cfg.logging.wandb_mode != "disabled":
            os.symlink(os.path.abspath(wandb_run.dir), os.path.join(cfg.logging.run_path, "wandb"), target_is_directory=True)

        checkpoint_dir = os.path.join(cfg.logging.run_path, "checkpoint")

        wandb_callback = WandbCallback(
            model_save_path=str(checkpoint_dir),
            model_save_freq=cfg.logging.model_save_freq // cfg.compute.n_cpu_workers,
            verbose=2,
        )

        video_callback = VideoRecorderCallback(
            SubprocVecEnv([make_env_fn], render_dim=(cfg.env.render_dim[0], cfg.env.render_dim[1], 3)),
            rollout_save_path=os.path.join(cfg.logging.run_path, "eval"),
            render_freq=cfg.logging.video_save_freq // cfg.compute.n_cpu_workers,
<<<<<<< HEAD
            seq_name = cfg.reward_model.seq_name if cfg.reward_model.name == "joint_wasserstein" or cfg.reward_model.name == "joint_soft_dtw" else "",
            matching_fn_cfg = dict(cfg.reward_model) if cfg.reward_model.name == "joint_wasserstein" or cfg.reward_model.name == "joint_soft_dtw" else {},
=======
            seq_name = cfg.reward_model.seq_name if cfg.reward_model.name == "joint_wasserstein" else "",
            cost_fn_type = cfg.reward_model.cost_fn if cfg.reward_model.name == "joint_wasserstein" else "",
>>>>>>> 71daacaf
        )

        callback_list = [wandb_callback, video_callback]

<<<<<<< HEAD
        if cfg.reward_model.name == "joint_wasserstein" or cfg.reward_model.name == "joint_soft_dtw":
            # Add the OT reward callback if we are using joint_wasserstein as the reward model
            callback_list.append(JointBasedSeqRewardCallback(
                                    seq_name = cfg.reward_model.seq_name,
                                    matching_fn_cfg = dict(cfg.reward_model),
            ))
=======
        if cfg.reward_model.name == "joint_wasserstein":
            # Add the OT reward callback if we are using joint_wasserstein as the reward model
            callback_list.append(OTRewardCallback(
                                    seq_name = cfg.reward_model.seq_name,
                                    cost_fn_type = cfg.reward_model.cost_fn,
                                    scale = cfg.reward_model.scale,
            ))
        # elif use_vlm_for_reward:
        #     # Add the VLM reward callback if we are using VLM as the reward model
        #     callback_list.append(VLMRewardCallback(
        #                             scale = cfg.reward_model.scale,
        #                             filter_rewards = cfg.reward_model.filter_rewards,
        #                             add_to_gt_rewards = cfg.reward_model.add_to_gt_rewards,
        #     ))

>>>>>>> 71daacaf

        model.learn(
            total_timesteps=cfg.total_timesteps, 
            progress_bar=True, 
            callback=CallbackList(callback_list),
        )

        if stop_event is not None:
            stop_event.set()

        logger.info("Saving final model")
        model.save(str(os.path.join(checkpoint_dir, "final_model")))

        logger.info("Done.")
        wandb_run.finish()


def vlm_inference_worker(rank: int, cfg: DictConfig, stop_event: multiprocessing.Event):
    """
    Creates a VLM reward model and runs the inference (reward calculcation) on the frames sent by the main worker

    Parameters:
        rank: int
            The rank of the worker
        cfg: DictConfig
            The hydra config object
        stop_event: multiprocessing.Event
            The event to signal the workers to stop
    """
    # Save logging also into a file
    logger.add(os.path.join(cfg.logging.run_path, "logs.txt"), enqueue=True)

    logger.info(f"[Worker {rank}] Loading Reward model....")

    if cfg.reward_model.rank0_batch_size_pct < 1.0:
        worker_batch_size = int((1 - cfg.reward_model.rank0_batch_size_pct) * cfg.reward_model.reward_batch_size) // (cfg.compute.n_gpu_workers - 1)
    else:
        worker_batch_size = cfg.reward_model.reward_batch_size // cfg.compute.n_gpu_workers
    
    reward_model = load_reward_model(rank, 
                                        worker_actual_batch_size=worker_batch_size,  # Note that this is different size compared to rank 0's reward model when rank0_batch_size_pct < 1.0
                                        model_name=cfg.reward_model.vlm_model, 
                                        model_config_dict=OmegaConf.to_container(cfg.reward_model, resolve=True, throw_on_missing=True))
    
    # TODO: A temporary hack, because DreamSimRewardModel inherited from RewardModel
    if "dreamsim" in cfg.reward_model.vlm_model.lower():
        reward_model.embed_module.eval()
    else:
        reward_model.eval()
    reward_model.cuda(rank)
    
    logger.debug(f"Loaded the reward model at rank={rank}: allocated={round(torch.cuda.memory_allocated(rank)/1024**3,1)}, cached={round(torch.cuda.memory_reserved(rank)/1024**3,1)}")

    worker_frames_tensor = torch.zeros(
                (worker_batch_size, cfg.env.render_dim[0], cfg.env.render_dim[1], 3),
                dtype=torch.uint8,
            ).cuda(rank)
    while not stop_event.is_set():
        logger.info(f"[Worker {rank}] Entering wait for compute_embeddings_dist...")
        dist_worker_compute_reward(
            rank,
            rank0_batch_size_pct=cfg.reward_model.rank0_batch_size_pct,
            reward_model=reward_model,
            render_dim=(cfg.env.render_dim[0], cfg.env.render_dim[1], 3),
            total_batch_size=cfg.reward_model.reward_batch_size,  # Because this is not rank = 0, this helper doesn't actually use this value
            num_workers=cfg.compute.n_gpu_workers,
            worker_frames_tensor=worker_frames_tensor,
        )
    logger.info(f"[Worker {rank}] Received stop event. Exiting worker")


def init_process(
    rank: int,
    stop_event: multiprocessing.Event,
    /,
    backend: str,
    cfg: DictConfig,
):
    """Used by multiprocessing to spawn worker
    """
    os.environ["MASTER_ADDR"] = "127.0.0.1"
    os.environ["MASTER_PORT"] = "29500"
    # if backend == "nccl":
    # TODO: come back to this after fixing the kube setup
    # os.environ["NCCL_SHM_DISABLE"] = "1"
    dist.init_process_group(backend, rank=rank, world_size=cfg.compute.n_gpu_workers)
    if rank == 0:
        primary_worker(cfg, stop_event)
    else:
        vlm_inference_worker(rank, cfg, stop_event)


@hydra.main(version_base=None, config_path="configs", config_name="train_config")
def main(cfg: DictConfig):
    utils.validate_and_preprocess_cfg(cfg)

    logger.info(f"Started run with run_name={cfg.logging.run_path}")

    @logger.catch
    def _train():
        use_vlm_for_reward = utils.use_vlm_for_reward(cfg)
        if use_vlm_for_reward:
            logger.info("Running VLM-rewarded RL. Spawning workers.")
            args_with_multiprocessing = ("nccl", cfg)
            multiprocess.spawn(
                fn=init_process,
                args=args_with_multiprocessing,
                nprocs=cfg.compute.n_gpu_workers,
                join=True,
                daemon=False,
                start_method="spawn",
            )
        else:
            logger.info("Running RL for ground truth.")
            primary_worker(cfg)

    if cfg.compute.distributed:
        _train()
    else:
        primary_worker(cfg)


if __name__ == "__main__":
    utils.set_os_vars()

    main()<|MERGE_RESOLUTION|>--- conflicted
+++ resolved
@@ -15,12 +15,7 @@
 
 from stable_baselines3.common.callbacks import CallbackList
 
-<<<<<<< HEAD
-# import regular stable_baseline3 sac
-from sb3_sac.custom_sac import CustomSAC as SAC
-=======
 from sb3_sac import SAC, VLM_SAC
->>>>>>> 71daacaf
 from stable_baselines3.sac.policies import MultiInputPolicy
 
 from sbx.common.make_vec_env import make_vec_env
@@ -33,11 +28,7 @@
 import multiprocess
 from envs.base import get_make_env
 from vlm_reward.reward_main import load_reward_model, dist_worker_compute_reward
-<<<<<<< HEAD
 from sbx.common.callbacks import VideoRecorderCallback, WandbCallback, JointBasedSeqRewardCallback
-=======
-from sbx.common.callbacks import VideoRecorderCallback, WandbCallback, OTRewardCallback, VLMRewardCallback
->>>>>>> 71daacaf
     
 
 def primary_worker(cfg: DictConfig, stop_event: Optional[multiprocessing.Event] = None):
@@ -76,15 +67,8 @@
 
     assert cfg.rl_algo.name == "sb3_sac", "Only StableBaseline3 SAC is supported for now"
     # Train a model from scatch
-<<<<<<< HEAD
-
-    # TODO: Write the stablebaseline3 SAC model for VLM reward
-    assert cfg.rl_algo.name == "sb3_sac", "Only StableBaseline3 SAC is supported for now"
-    model = SAC(
-=======
     sac_class = VLM_SAC if use_vlm_for_reward else SAC
     model = sac_class(
->>>>>>> 71daacaf
         MultiInputPolicy if isinstance(training_env.observation_space, gym.spaces.Dict) else "MlpPolicy",
         training_env,
         learning_rate=cfg.rl_algo.lr,
@@ -104,8 +88,6 @@
         }),
         verbose=0,
         seed=cfg.seed,
-<<<<<<< HEAD
-=======
         ### VLM_SAC specific reward (SAC will ignore this)
         inference_only=False,
         reward_model_config = OmegaConf.to_container(cfg.reward_model, resolve=True, throw_on_missing=True) if use_vlm_for_reward else None,
@@ -114,8 +96,6 @@
         episode_length = cfg.env.episode_length,
         render_dim = cfg.env.render_dim,
         add_to_gt_rewards = cfg.reward_model.add_to_gt_rewards,
-        
->>>>>>> 71daacaf
     )
 
     # TODO: Not sure if .load() is better than .set_parameters()
@@ -150,41 +130,18 @@
             SubprocVecEnv([make_env_fn], render_dim=(cfg.env.render_dim[0], cfg.env.render_dim[1], 3)),
             rollout_save_path=os.path.join(cfg.logging.run_path, "eval"),
             render_freq=cfg.logging.video_save_freq // cfg.compute.n_cpu_workers,
-<<<<<<< HEAD
             seq_name = cfg.reward_model.seq_name if cfg.reward_model.name == "joint_wasserstein" or cfg.reward_model.name == "joint_soft_dtw" else "",
             matching_fn_cfg = dict(cfg.reward_model) if cfg.reward_model.name == "joint_wasserstein" or cfg.reward_model.name == "joint_soft_dtw" else {},
-=======
-            seq_name = cfg.reward_model.seq_name if cfg.reward_model.name == "joint_wasserstein" else "",
-            cost_fn_type = cfg.reward_model.cost_fn if cfg.reward_model.name == "joint_wasserstein" else "",
->>>>>>> 71daacaf
         )
 
         callback_list = [wandb_callback, video_callback]
 
-<<<<<<< HEAD
         if cfg.reward_model.name == "joint_wasserstein" or cfg.reward_model.name == "joint_soft_dtw":
             # Add the OT reward callback if we are using joint_wasserstein as the reward model
             callback_list.append(JointBasedSeqRewardCallback(
                                     seq_name = cfg.reward_model.seq_name,
                                     matching_fn_cfg = dict(cfg.reward_model),
             ))
-=======
-        if cfg.reward_model.name == "joint_wasserstein":
-            # Add the OT reward callback if we are using joint_wasserstein as the reward model
-            callback_list.append(OTRewardCallback(
-                                    seq_name = cfg.reward_model.seq_name,
-                                    cost_fn_type = cfg.reward_model.cost_fn,
-                                    scale = cfg.reward_model.scale,
-            ))
-        # elif use_vlm_for_reward:
-        #     # Add the VLM reward callback if we are using VLM as the reward model
-        #     callback_list.append(VLMRewardCallback(
-        #                             scale = cfg.reward_model.scale,
-        #                             filter_rewards = cfg.reward_model.filter_rewards,
-        #                             add_to_gt_rewards = cfg.reward_model.add_to_gt_rewards,
-        #     ))
-
->>>>>>> 71daacaf
 
         model.learn(
             total_timesteps=cfg.total_timesteps, 
