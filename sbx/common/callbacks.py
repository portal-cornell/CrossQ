import os
from typing import Any, Dict, Optional
import imageio
import gymnasium
import torch as th
import numpy as np
from numpy import array
from stable_baselines3.common.callbacks import BaseCallback
from stable_baselines3.common.callbacks import (
    CheckpointCallback as SB3CheckpointCallback,
)
from stable_baselines3.common.evaluation import evaluate_policy
from stable_baselines3.common.logger import Video
from wandb.integration.sb3 import WandbCallback as SB3WandbCallback
from stable_baselines3.common.base_class import BaseAlgorithm

from PIL import Image, ImageDraw, ImageFont
from numbers import Number

from loguru import logger

import vlm_reward.utils.optimal_transport as custom_ot
<<<<<<< HEAD
import vlm_reward.utils.soft_dtw as custom_sdtw
import time

class JointBasedSeqRewardCallback(BaseCallback):
    """
    Custom callback for calculating joint based sequence matching rewards after rollouts are collected.
    """
    def __init__(self, seq_name, matching_fn_cfg, verbose=0):
        super(JointBasedSeqRewardCallback, self).__init__(verbose)

        self._ref_seq = custom_ot.load_reference_seq(seq_name)
        self._scale = matching_fn_cfg['scale']

        self.set_matching_fn(matching_fn_cfg)

    def set_matching_fn(self, matching_fn_cfg):
        assert "joint_wasserstein" == matching_fn_cfg["name"] or "joint_soft_dtw", f"Currently only supporting joint_wasserstein or joint soft dynamic time warping, got {matching_fn_cfg['name']}"
        matching_fn_name = matching_fn_cfg["name"]

        if matching_fn_name == "joint_wasserstein":
            self._matching_fn = lambda rollout, ref: custom_ot.compute_ot_reward(rollout, ref, custom_ot.COST_FN_DICT[matching_fn_cfg['cost_fn']], self._scale)
        elif matching_fn_name == "joint_soft_dtw":
            self._matching_fn = lambda rollout, ref: custom_sdtw.compute_soft_dtw_reward(rollout, ref, custom_ot.COST_FN_DICT[matching_fn_cfg['cost_fn']], matching_fn_cfg['gamma'], self._scale)

        logger.info(f"Set matching function to {matching_fn_name} with cost_fn={matching_fn_cfg['cost_fn']} and scale={self._scale}")
=======
import time

import torch
from einops import rearrange

from vlm_reward.reward_main import compute_rewards
from vlm_reward.reward_transforms import half_gaussian_filter_1d

class VLMRewardCallback(BaseCallback):
    """
    Custom callback for calculating Optimal Transport (OT) rewards after rollouts are collected.
    """
    def __init__(self, scale=1, filter_rewards=False, add_to_gt_rewards=True, verbose=0):
        super(VLMRewardCallback, self).__init__(verbose)

        self._scale = scale
        self._filter_rewards = filter_rewards
        self._add_to_gt_rewards = add_to_gt_rewards

    def on_rollout_end(self) -> None:
        """
        This method is called after the rollout ends.
        You can access and modify the rewards in the ReplayBuffer here.
        """
        # Time this function
        start_time = time.time()

        replay_buffer_pos = self.model.replay_buffer.pos
        total_timesteps = self.model.num_timesteps - self.model.previous_num_timesteps  # Total number of timesteps that we have collected
        env_episode_timesteps = total_timesteps // self.model.env.num_envs  # Number of timesteps that we have collected per environment
        total_episodes = self.model.get_episode_num() - self.model.previous_num_episodes
        env_episodes = total_episodes // self.model.env.num_envs

        ### Prepare the frame to be processed
        frames = torch.from_numpy(np.array(self.model.replay_buffer.render_arrays))

        print(f"Start calculating rewards: frames.shape={frames.shape}")

        frames = rearrange(frames, "n_steps n_envs ... -> (n_steps n_envs) ...")
        
        ### Compute rewards
        # NOTE: distributed will be off if dist is False
        rewards = compute_rewards(
            model=self.model.reward_model,
            frames=frames,
            rank0_batch_size_pct=self.model.reward_model_config["rank0_batch_size_pct"],
            batch_size=self.model.reward_model_config["reward_batch_size"],  # This is the total batch size
            num_workers=self.model.n_gpu_workers,
            worker_frames_tensor=self.model.worker_frames_tensor,
            dist=self.model.use_distributed
        )
        
        rewards = rearrange(
            rewards,
            "(n_steps n_envs) ... -> (n_envs n_steps) ...",
            n_envs=self.model.env.num_envs,
        )

        # Scale the rewards
        rewards = rewards * self._scale

        # Filter the rewards
        if self._filter_rewards:
            print("Filtering rewards")
            rewards = half_gaussian_filter_1d(rewards, sigma=4, smooth_last_N=True) 
            
        # Clear the rendered images in the ReplayBuffer
        self.model.replay_buffer.clear_render_arrays()

        ### Update the rewards
        if self._add_to_gt_rewards:
            print("Adding VLM rewards to GT rewards")
            # Add the VLM reward to exisiting rewards
            if replay_buffer_pos - env_episode_timesteps >= 0:
                self.model.replay_buffer.rewards[
                    replay_buffer_pos - env_episode_timesteps : replay_buffer_pos, :
                ] += rewards[:, :]
            else:
                # Split reward assignment (circular buffer)
                self.model.replay_buffer.rewards[
                    -(env_episode_timesteps - replay_buffer_pos) :, :
                ] += rewards[: env_episode_timesteps - replay_buffer_pos, :]

                self.model.replay_buffer.rewards[:replay_buffer_pos, :] += rewards[
                    env_episode_timesteps - replay_buffer_pos :, :
                ]
        else:
            print("Overwriting GT rewards with VLM rewards")
            # Overwrite the rewards with VLM rewards
            if replay_buffer_pos - env_episode_timesteps >= 0:
                self.model.replay_buffer.rewards[
                    replay_buffer_pos - env_episode_timesteps : replay_buffer_pos, :
                ] = rewards[:, :]
            else:
                # Split reward assignment (circular buffer)
                self.model.replay_buffer.rewards[
                    -(env_episode_timesteps - replay_buffer_pos) :, :
                ] = rewards[: env_episode_timesteps - replay_buffer_pos, :]

                self.model.replay_buffer.rewards[:replay_buffer_pos, :] = rewards[
                    env_episode_timesteps - replay_buffer_pos :, :
                ]

        ### Logging the rewards 
        rewards = rearrange(rewards, "n_steps n_envs -> n_envs n_steps")
        for env_idx in range(self.model.env.num_envs):
            # Compute sum of rewards per episode
            rewards_per_episode = np.sum(
                np.reshape(
                    rewards[env_idx], (env_episodes, self.model.episode_length)
                ),
                axis=1,
            )
            self.model.ep_vlm_info_buffer.extend([rewards_per_episode.tolist()])

        print(f"VLMRewardCallback took {time.time() - start_time} seconds")


    def _on_step(self) -> bool:
        """
        Just need to define this method to avoid NotImplementedError

        Return: 
            If the callback returns False, training is aborted early.
        """
        return True

class OTRewardCallback(BaseCallback):
    """
    Custom callback for calculating Optimal Transport (OT) rewards after rollouts are collected.
    """
    def __init__(self, seq_name, cost_fn_type="cosine", scale=1, verbose=0):
        super(OTRewardCallback, self).__init__(verbose)

        self._ref_seq = custom_ot.load_reference_seq(seq_name)
        self._cost_fn = custom_ot.COST_FN_DICT[cost_fn_type]
        self._scale = scale
>>>>>>> 71daacaf

    def on_rollout_end(self) -> None:
        """
        This method is called after the rollout ends.
        You can access and modify the rewards in the ReplayBuffer here.
        """
        # Time this function
        start_time = time.time()

        replay_buffer_pos = self.model.replay_buffer.pos
        total_timesteps = self.model.num_timesteps - self.model.previous_num_timesteps  # Total number of timesteps that we have collected
        env_episode_timesteps = total_timesteps // self.model.env.num_envs  # Number of timesteps that we have collected per environment

        # logger.debug(f"\nreplay_buffer_pos={replay_buffer_pos}, total_timesteps={total_timesteps}, \nenv_episode_timesteps={env_episode_timesteps}, self.model.num_timesteps={self.model.num_timesteps}")

        # Get the observation from the replay buffer
        #   size: (train_freq, n_envs, obs_size)
        #   For OT-based reward, train_freq = episode_length
        if replay_buffer_pos - env_episode_timesteps >= 0:
            # logger.debug(f"not circular, check replay buffer: {self.model.replay_buffer.observations[replay_buffer_pos - env_episode_timesteps : replay_buffer_pos, :].shape}")

            obs_to_process = np.array(self.model.replay_buffer.observations[replay_buffer_pos - env_episode_timesteps : replay_buffer_pos, :])
        else:
            # Split reward assignment (circular buffer)
            logger.debug(f"\ncircular, part 1={self.model.replay_buffer.observations[-(env_episode_timesteps - replay_buffer_pos) :, :].shape} \n part 2={self.model.replay_buffer.observations[:replay_buffer_pos, :].shape}")

            obs_to_process = np.concatenate((self.model.replay_buffer.observations[-(env_episode_timesteps - replay_buffer_pos) :, :], self.model.replay_buffer.observations[:replay_buffer_pos, :]), axis=0)

<<<<<<< HEAD
        matching_reward_list = []
        for env_i in range(self.model.env.num_envs):
            # TODO: A hard-coded value (22 is matching qpos of the environment)
            obs = obs_to_process[:, env_i, :22]  # size: (train_freq, 22)
            matching_reward, _ = self._matching_fn(obs, self._ref_seq)  # size: (train_freq,)
            # logger.debug(f"matching_reward={matching_reward.shape}")
            matching_reward_list.append(matching_reward)

        rewards = np.stack(matching_reward_list, axis=1)  # size: (train_freq, n_envs)
=======
        ot_reward_list = []
        for env_i in range(self.model.env.num_envs):
            # TODO: A hard-coded value (22 is matching qpos of the environment)
            obs = obs_to_process[:, env_i, :22]  # size: (train_freq, 22)
            ot_reward, _ = custom_ot.compute_ot_reward(obs, self._ref_seq, self._cost_fn, self._scale)  # size: (train_freq,)
            # logger.debug(f"ot_reward={ot_reward.shape}")
            ot_reward_list.append(ot_reward)

        rewards = np.stack(ot_reward_list, axis=1)  # size: (train_freq, n_envs)
>>>>>>> 71daacaf

        # Add the optimal transport reward to exisiting rewards
        if replay_buffer_pos - env_episode_timesteps >= 0:
            self.model.replay_buffer.rewards[
                replay_buffer_pos - env_episode_timesteps : replay_buffer_pos, :
            ] += rewards[:, :]
        else:
            # Split reward assignment (circular buffer)
            self.model.replay_buffer.rewards[
                -(env_episode_timesteps - replay_buffer_pos) :, :
            ] += rewards[: env_episode_timesteps - replay_buffer_pos, :]

            self.model.replay_buffer.rewards[:replay_buffer_pos, :] += rewards[
                env_episode_timesteps - replay_buffer_pos :, :
            ]

<<<<<<< HEAD
=======
        ### Logging the rewards
        # The total rewards are indexed by environment
        rewards = rearrange(rewards, "n_steps n_envs -> n_envs n_steps")
        for env_idx in range(self.model.env.num_envs):
            # Compute sum of rewards per episode
            rewards_per_episode = np.sum(
                np.reshape(
                    rewards[env_idx], (env_episodes, self.episode_length)
                ),
                axis=1,
            )
            self.ep_clip_info_buffer.extend([rewards_per_episode.tolist()])     

>>>>>>> 71daacaf
        print(f"OTRewardCallback took {time.time() - start_time} seconds")


    def _on_step(self) -> bool:
        """
        Just need to define this method to avoid NotImplementedError

        Return: 
            If the callback returns False, training is aborted early.
        """
        return True


def plot_info_on_frame(pil_image, info, font_size=20):
    """
    Parameters:
        pil_image: PIL.Image
            The image to plot the info on
        info: Dict
            The information to plot on the image
        font_size: int
            The size of the font to use for the text
    
    Effects:
        pil_image is modified to include the info
    """
    # TODO: this is a hard-coded path
    font = ImageFont.truetype("/share/portal/hw575/vlmrm/src/vlmrm/cli/arial.ttf", font_size)
    draw = ImageDraw.Draw(pil_image)

    x = font_size  # X position of the text
    y = pil_image.height - font_size  # Beginning of the y position of the text
    
    i = 0
    for k in info:
        # TODO: This is pretty ugly
        if not any([text in k for text in ["TimeLimit", "render_array"]]):
            reward_text = f"{k}:{info[k]}"
            # Plot the text from bottom to top
            text_position = (x, y - (font_size + 10)*(i+1))
            draw.text(text_position, reward_text, fill=(255, 255, 255), font=font)
        i += 1


class VideoRecorderCallback(BaseCallback):
    def __init__(
        self,
        eval_env: gymnasium.Env,
        rollout_save_path: str,
        render_freq: int,
        n_eval_episodes: int = 1,
        deterministic: bool = True,
        seq_name: str = "",
<<<<<<< HEAD
        matching_fn_cfg: dict = {}, 
        verbose=0
=======
        cost_fn_type="cosine"
>>>>>>> 71daacaf
    ):
        """
        Records a video of an agent's trajectory traversing ``eval_env`` and logs it to
        TensorBoard

        Pararmeters
            eval_env: A gym environment from which the trajectory is recorded
                Assumes that there's only 1 environment
            rollout_save_path: The path to save the rollouts (states and rewards)
            render_freq: Render the agent's trajectory every eval_freq call of the callback.
            n_eval_episodes: Number of episodes to render
            deterministic: Whether to use deterministic or stochastic policy
            seq_name: The name of the reference sequence to compare with
                You only need to set this if you want to calculate the OT reward
            cost_fn_type: The type of cost function to use for the OT reward calculation
        """
        super().__init__(verbose)
        self._eval_env = eval_env
        self._render_freq = render_freq
        self._n_eval_episodes = n_eval_episodes
        self._deterministic = deterministic
        self._rollout_save_path = rollout_save_path  # Save the state of the environment

        if seq_name:
<<<<<<< HEAD
            self._calc_matching_reward = True
            self._ref_seq = custom_ot.load_reference_seq(seq_name)
            self._scale = matching_fn_cfg['scale']
            self.set_matching_fn(matching_fn_cfg)
        else:
            self._calc_matching_reward = False

    def set_matching_fn(self, matching_fn_cfg):
        assert "joint_wasserstein" == matching_fn_cfg["name"] or "joint_soft_dtw", f"Currently only supporting joint_wasserstein or joint soft dynamic time warping, got {matching_fn_cfg['name']}"
        matching_fn_name = matching_fn_cfg["name"]

        if matching_fn_name == "joint_wasserstein":
            self._matching_fn = lambda rollout, ref: custom_ot.compute_ot_reward(rollout, ref, custom_ot.COST_FN_DICT[matching_fn_cfg['cost_fn']], self._scale)
        elif matching_fn_name == "joint_soft_dtw":
            self._matching_fn = lambda rollout, ref: custom_sdtw.compute_soft_dtw_reward(rollout, ref, custom_ot.COST_FN_DICT[matching_fn_cfg['cost_fn']], matching_fn_cfg['gamma'], self._scale)

        logger.info(f"Set matching function to {matching_fn_name} with cost_fn={matching_fn_cfg['cost_fn']} and scale={self._scale}")

=======
            self._calc_ot_reward = True
            self._ref_seq = custom_ot.load_reference_seq(seq_name)
            self._cost_fn = custom_ot.COST_FN_DICT[cost_fn_type]
        else:
            self._calc_ot_reward = False
>>>>>>> 71daacaf

    def _on_step(self) -> bool:
        if self.n_calls % self._render_freq == 0:
            raw_screens = []
            screens = []
            states = []
            infos = []
            rewards = []

            def grab_screens(_locals: Dict[str, Any], _globals: Dict[str, Any]) -> None:
                """
                Renders the environment in its current state, recording the screen in
                the captured `screens` list

                :param _locals: A dictionary containing all local variables of the
                 callback's scope
                :param _globals: A dictionary containing all global variables of the
                 callback's scope
                """
                screen = self._eval_env.render()

                image_int = np.uint8(screen)

                raw_screens.append(Image.fromarray(image_int))
                screens.append(Image.fromarray(image_int))  # The frames here will get plotted with info later
                infos.append(_locals.get('info', {}))
                states.append(_locals["observations"])
                rewards.append(_locals["rewards"])

            evaluate_policy(
                self.model,
                self._eval_env,
                callback=grab_screens,
                n_eval_episodes=self._n_eval_episodes,
                deterministic=self._deterministic,
            )

            # Save the raw_screens locally
            imageio.mimsave(os.path.join(self._rollout_save_path, f"{self.num_timesteps}_rollouts.gif"), raw_screens, duration=1/30, loop=0)

            # Originally, states is a list of np.arrays size (1, env_obs_size)
            #   We want to concatenate them to get a single np.array size (n_timesteps, env_obs_size)
            states = np.concatenate(states)
            rewards = np.concatenate(rewards)

<<<<<<< HEAD
            if self._calc_matching_reward:
                matching_reward, _ = self._matching_fn(np.array(states)[:, :22], self._ref_seq)

                self.logger.record("rollout/avg_matching_reward_unscaled", 
                                np.mean(matching_reward)/self._scale, 
                                exclude=("stdout", "log", "json", "csv"))
                
                self.logger.record("rollout/avg_total_reward_unscaled", 
                                np.mean(matching_reward/self._scale + rewards), 
                                exclude=("stdout", "log", "json", "csv"))
                
                self.logger.record("rollout/avg_total_reward", 
                                np.mean(matching_reward + rewards), 
                                exclude=("stdout", "log", "json", "csv"))

                # Add the matching_reward to the infos so that we can plot it
                for i in range(len(infos)):
                    infos[i]["matching_reward"] = f"{matching_reward[i]:.2f}"

                # Save the matching_rewards locally    
                with open(os.path.join(self._rollout_save_path, f"{self.num_timesteps}_rollouts_matching_rewards.npy"), "wb") as f:
=======
            if self._calc_ot_reward:
                ot_reward, _ = custom_ot.compute_ot_reward(np.array(states)[:, :22], self._ref_seq, self._cost_fn)

                self.logger.record("rollout/avg_ot_reward", 
                                np.mean(ot_reward), 
                                exclude=("stdout", "log", "json", "csv"))
                
                self.logger.record("rollout/avg_total_reward", 
                                np.mean(ot_reward + rewards), 
                                exclude=("stdout", "log", "json", "csv"))

                # Add the ot_reward to the infos so that we can plot it
                for i in range(len(infos)):
                    infos[i]["ot_reward"] = f"{ot_reward[i]:.2f}"

                # Save the ot_rewards locally    
                with open(os.path.join(self._rollout_save_path, f"{self.num_timesteps}_rollouts_ot_rewards.npy"), "wb") as f:
>>>>>>> 71daacaf
                    np.save(f, np.array(states))

            # Plot info on the frames  
            for i in range(len(screens)):
                plot_info_on_frame(screens[i], infos[i])

            screens = [np.uint8(s).transpose(2, 0, 1) for s in screens]

            # Log to wandb
            self.logger.record(
                "trajectory/video",
                Video(th.ByteTensor(array([screens])), fps=40),
                exclude=("stdout", "log", "json", "csv"),
            )

            # Save the rollouts locally    
            with open(os.path.join(self._rollout_save_path, f"{self.num_timesteps}_rollouts_states.npy"), "wb") as f:
                np.save(f, np.array(states))
            
            with open(os.path.join(self._rollout_save_path, f"{self.num_timesteps}_rollouts_rewards.npy"), "wb") as f:
                np.save(f, np.array(rewards))

        return True


class WandbCallback(SB3WandbCallback):
    def __init__(
        self,
        model_save_path: str,
        model_save_freq: int,
        **kwargs,
    ):
        super().__init__(
            model_save_path=model_save_path,
            model_save_freq=model_save_freq,
            **kwargs,
        )

    def save_model(self) -> None:
        model_path = os.path.join(
        self.model_save_path, f"model_{self.model.num_timesteps}_steps.zip"
        )
        self.model.save(model_path)<|MERGE_RESOLUTION|>--- conflicted
+++ resolved
@@ -20,9 +20,11 @@
 from loguru import logger
 
 import vlm_reward.utils.optimal_transport as custom_ot
-<<<<<<< HEAD
 import vlm_reward.utils.soft_dtw as custom_sdtw
 import time
+
+from vlm_reward.reward_main import compute_rewards
+from vlm_reward.reward_transforms import half_gaussian_filter_1d
 
 class JointBasedSeqRewardCallback(BaseCallback):
     """
@@ -46,14 +48,70 @@
             self._matching_fn = lambda rollout, ref: custom_sdtw.compute_soft_dtw_reward(rollout, ref, custom_ot.COST_FN_DICT[matching_fn_cfg['cost_fn']], matching_fn_cfg['gamma'], self._scale)
 
         logger.info(f"Set matching function to {matching_fn_name} with cost_fn={matching_fn_cfg['cost_fn']} and scale={self._scale}")
-=======
-import time
-
-import torch
-from einops import rearrange
-
-from vlm_reward.reward_main import compute_rewards
-from vlm_reward.reward_transforms import half_gaussian_filter_1d
+
+    def on_rollout_end(self) -> None:
+        """
+        This method is called after the rollout ends.
+        You can access and modify the rewards in the ReplayBuffer here.
+        """
+        # Time this function
+        start_time = time.time()
+
+        replay_buffer_pos = self.model.replay_buffer.pos
+        total_timesteps = self.model.num_timesteps - self.model.previous_num_timesteps  # Total number of timesteps that we have collected
+        env_episode_timesteps = total_timesteps // self.model.env.num_envs  # Number of timesteps that we have collected per environment
+
+        # logger.debug(f"\nreplay_buffer_pos={replay_buffer_pos}, total_timesteps={total_timesteps}, \nenv_episode_timesteps={env_episode_timesteps}, self.model.num_timesteps={self.model.num_timesteps}")
+
+        # Get the observation from the replay buffer
+        #   size: (train_freq, n_envs, obs_size)
+        #   For OT-based reward, train_freq = episode_length
+        if replay_buffer_pos - env_episode_timesteps >= 0:
+            # logger.debug(f"not circular, check replay buffer: {self.model.replay_buffer.observations[replay_buffer_pos - env_episode_timesteps : replay_buffer_pos, :].shape}")
+
+            obs_to_process = np.array(self.model.replay_buffer.observations[replay_buffer_pos - env_episode_timesteps : replay_buffer_pos, :])
+        else:
+            # Split reward assignment (circular buffer)
+            logger.debug(f"\ncircular, part 1={self.model.replay_buffer.observations[-(env_episode_timesteps - replay_buffer_pos) :, :].shape} \n part 2={self.model.replay_buffer.observations[:replay_buffer_pos, :].shape}")
+
+            obs_to_process = np.concatenate((self.model.replay_buffer.observations[-(env_episode_timesteps - replay_buffer_pos) :, :], self.model.replay_buffer.observations[:replay_buffer_pos, :]), axis=0)
+
+        matching_reward_list = []
+        for env_i in range(self.model.env.num_envs):
+            # TODO: A hard-coded value (22 is matching qpos of the environment)
+            obs = obs_to_process[:, env_i, :22]  # size: (train_freq, 22)
+            matching_reward, _ = self._matching_fn(obs, self._ref_seq)  # size: (train_freq,)
+            # logger.debug(f"matching_reward={matching_reward.shape}")
+            matching_reward_list.append(matching_reward)
+
+        rewards = np.stack(matching_reward_list, axis=1)  # size: (train_freq, n_envs)
+
+        # Add the optimal transport reward to exisiting rewards
+        if replay_buffer_pos - env_episode_timesteps >= 0:
+            self.model.replay_buffer.rewards[
+                replay_buffer_pos - env_episode_timesteps : replay_buffer_pos, :
+            ] += rewards[:, :]
+        else:
+            # Split reward assignment (circular buffer)
+            self.model.replay_buffer.rewards[
+                -(env_episode_timesteps - replay_buffer_pos) :, :
+            ] += rewards[: env_episode_timesteps - replay_buffer_pos, :]
+
+            self.model.replay_buffer.rewards[:replay_buffer_pos, :] += rewards[
+                env_episode_timesteps - replay_buffer_pos :, :
+            ]
+
+        print(f"OTRewardCallback took {time.time() - start_time} seconds")
+
+
+    def _on_step(self) -> bool:
+        """
+        Just need to define this method to avoid NotImplementedError
+
+        Return: 
+            If the callback returns False, training is aborted early.
+        """
+        return True
 
 class VLMRewardCallback(BaseCallback):
     """
@@ -173,112 +231,6 @@
             If the callback returns False, training is aborted early.
         """
         return True
-
-class OTRewardCallback(BaseCallback):
-    """
-    Custom callback for calculating Optimal Transport (OT) rewards after rollouts are collected.
-    """
-    def __init__(self, seq_name, cost_fn_type="cosine", scale=1, verbose=0):
-        super(OTRewardCallback, self).__init__(verbose)
-
-        self._ref_seq = custom_ot.load_reference_seq(seq_name)
-        self._cost_fn = custom_ot.COST_FN_DICT[cost_fn_type]
-        self._scale = scale
->>>>>>> 71daacaf
-
-    def on_rollout_end(self) -> None:
-        """
-        This method is called after the rollout ends.
-        You can access and modify the rewards in the ReplayBuffer here.
-        """
-        # Time this function
-        start_time = time.time()
-
-        replay_buffer_pos = self.model.replay_buffer.pos
-        total_timesteps = self.model.num_timesteps - self.model.previous_num_timesteps  # Total number of timesteps that we have collected
-        env_episode_timesteps = total_timesteps // self.model.env.num_envs  # Number of timesteps that we have collected per environment
-
-        # logger.debug(f"\nreplay_buffer_pos={replay_buffer_pos}, total_timesteps={total_timesteps}, \nenv_episode_timesteps={env_episode_timesteps}, self.model.num_timesteps={self.model.num_timesteps}")
-
-        # Get the observation from the replay buffer
-        #   size: (train_freq, n_envs, obs_size)
-        #   For OT-based reward, train_freq = episode_length
-        if replay_buffer_pos - env_episode_timesteps >= 0:
-            # logger.debug(f"not circular, check replay buffer: {self.model.replay_buffer.observations[replay_buffer_pos - env_episode_timesteps : replay_buffer_pos, :].shape}")
-
-            obs_to_process = np.array(self.model.replay_buffer.observations[replay_buffer_pos - env_episode_timesteps : replay_buffer_pos, :])
-        else:
-            # Split reward assignment (circular buffer)
-            logger.debug(f"\ncircular, part 1={self.model.replay_buffer.observations[-(env_episode_timesteps - replay_buffer_pos) :, :].shape} \n part 2={self.model.replay_buffer.observations[:replay_buffer_pos, :].shape}")
-
-            obs_to_process = np.concatenate((self.model.replay_buffer.observations[-(env_episode_timesteps - replay_buffer_pos) :, :], self.model.replay_buffer.observations[:replay_buffer_pos, :]), axis=0)
-
-<<<<<<< HEAD
-        matching_reward_list = []
-        for env_i in range(self.model.env.num_envs):
-            # TODO: A hard-coded value (22 is matching qpos of the environment)
-            obs = obs_to_process[:, env_i, :22]  # size: (train_freq, 22)
-            matching_reward, _ = self._matching_fn(obs, self._ref_seq)  # size: (train_freq,)
-            # logger.debug(f"matching_reward={matching_reward.shape}")
-            matching_reward_list.append(matching_reward)
-
-        rewards = np.stack(matching_reward_list, axis=1)  # size: (train_freq, n_envs)
-=======
-        ot_reward_list = []
-        for env_i in range(self.model.env.num_envs):
-            # TODO: A hard-coded value (22 is matching qpos of the environment)
-            obs = obs_to_process[:, env_i, :22]  # size: (train_freq, 22)
-            ot_reward, _ = custom_ot.compute_ot_reward(obs, self._ref_seq, self._cost_fn, self._scale)  # size: (train_freq,)
-            # logger.debug(f"ot_reward={ot_reward.shape}")
-            ot_reward_list.append(ot_reward)
-
-        rewards = np.stack(ot_reward_list, axis=1)  # size: (train_freq, n_envs)
->>>>>>> 71daacaf
-
-        # Add the optimal transport reward to exisiting rewards
-        if replay_buffer_pos - env_episode_timesteps >= 0:
-            self.model.replay_buffer.rewards[
-                replay_buffer_pos - env_episode_timesteps : replay_buffer_pos, :
-            ] += rewards[:, :]
-        else:
-            # Split reward assignment (circular buffer)
-            self.model.replay_buffer.rewards[
-                -(env_episode_timesteps - replay_buffer_pos) :, :
-            ] += rewards[: env_episode_timesteps - replay_buffer_pos, :]
-
-            self.model.replay_buffer.rewards[:replay_buffer_pos, :] += rewards[
-                env_episode_timesteps - replay_buffer_pos :, :
-            ]
-
-<<<<<<< HEAD
-=======
-        ### Logging the rewards
-        # The total rewards are indexed by environment
-        rewards = rearrange(rewards, "n_steps n_envs -> n_envs n_steps")
-        for env_idx in range(self.model.env.num_envs):
-            # Compute sum of rewards per episode
-            rewards_per_episode = np.sum(
-                np.reshape(
-                    rewards[env_idx], (env_episodes, self.episode_length)
-                ),
-                axis=1,
-            )
-            self.ep_clip_info_buffer.extend([rewards_per_episode.tolist()])     
-
->>>>>>> 71daacaf
-        print(f"OTRewardCallback took {time.time() - start_time} seconds")
-
-
-    def _on_step(self) -> bool:
-        """
-        Just need to define this method to avoid NotImplementedError
-
-        Return: 
-            If the callback returns False, training is aborted early.
-        """
-        return True
-
-
 def plot_info_on_frame(pil_image, info, font_size=20):
     """
     Parameters:
@@ -319,12 +271,8 @@
         n_eval_episodes: int = 1,
         deterministic: bool = True,
         seq_name: str = "",
-<<<<<<< HEAD
         matching_fn_cfg: dict = {}, 
         verbose=0
-=======
-        cost_fn_type="cosine"
->>>>>>> 71daacaf
     ):
         """
         Records a video of an agent's trajectory traversing ``eval_env`` and logs it to
@@ -349,7 +297,6 @@
         self._rollout_save_path = rollout_save_path  # Save the state of the environment
 
         if seq_name:
-<<<<<<< HEAD
             self._calc_matching_reward = True
             self._ref_seq = custom_ot.load_reference_seq(seq_name)
             self._scale = matching_fn_cfg['scale']
@@ -368,13 +315,6 @@
 
         logger.info(f"Set matching function to {matching_fn_name} with cost_fn={matching_fn_cfg['cost_fn']} and scale={self._scale}")
 
-=======
-            self._calc_ot_reward = True
-            self._ref_seq = custom_ot.load_reference_seq(seq_name)
-            self._cost_fn = custom_ot.COST_FN_DICT[cost_fn_type]
-        else:
-            self._calc_ot_reward = False
->>>>>>> 71daacaf
 
     def _on_step(self) -> bool:
         if self.n_calls % self._render_freq == 0:
@@ -420,7 +360,6 @@
             states = np.concatenate(states)
             rewards = np.concatenate(rewards)
 
-<<<<<<< HEAD
             if self._calc_matching_reward:
                 matching_reward, _ = self._matching_fn(np.array(states)[:, :22], self._ref_seq)
 
@@ -442,25 +381,6 @@
 
                 # Save the matching_rewards locally    
                 with open(os.path.join(self._rollout_save_path, f"{self.num_timesteps}_rollouts_matching_rewards.npy"), "wb") as f:
-=======
-            if self._calc_ot_reward:
-                ot_reward, _ = custom_ot.compute_ot_reward(np.array(states)[:, :22], self._ref_seq, self._cost_fn)
-
-                self.logger.record("rollout/avg_ot_reward", 
-                                np.mean(ot_reward), 
-                                exclude=("stdout", "log", "json", "csv"))
-                
-                self.logger.record("rollout/avg_total_reward", 
-                                np.mean(ot_reward + rewards), 
-                                exclude=("stdout", "log", "json", "csv"))
-
-                # Add the ot_reward to the infos so that we can plot it
-                for i in range(len(infos)):
-                    infos[i]["ot_reward"] = f"{ot_reward[i]:.2f}"
-
-                # Save the ot_rewards locally    
-                with open(os.path.join(self._rollout_save_path, f"{self.num_timesteps}_rollouts_ot_rewards.npy"), "wb") as f:
->>>>>>> 71daacaf
                     np.save(f, np.array(states))
 
             # Plot info on the frames  
